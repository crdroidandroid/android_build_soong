--- conflicted
+++ resolved
@@ -337,18 +337,6 @@
 }
 
 func (library *libraryDecorator) compilerDeps(ctx DepsContext, deps Deps) Deps {
-<<<<<<< HEAD
-
-	// TODO(b/155498724) Remove if C static libraries no longer require libstd as an rlib dependency.
-	if !ctx.Host() && library.static() {
-		library.setNoStdlibs()
-		for _, stdlib := range config.Stdlibs {
-			deps.Rlibs = append(deps.Rlibs, stdlib)
-		}
-	}
-
-=======
->>>>>>> 367c01b1
 	deps = library.baseCompiler.compilerDeps(ctx, deps)
 
 	if ctx.toolchain().Bionic() && (library.dylib() || library.shared()) {
