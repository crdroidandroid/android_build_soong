--- conflicted
+++ resolved
@@ -552,11 +552,7 @@
 
 	namingScheme sdkLibraryComponentNamingScheme
 
-<<<<<<< HEAD
-	commonProperties commonToSdkLibraryAndImportProperties
-=======
 	commonSdkLibraryProperties commonToSdkLibraryAndImportProperties
->>>>>>> 2eb4ace0
 
 	// Functionality related to this being used as a component of a java_sdk_library.
 	EmbeddableSdkLibraryComponent
@@ -565,11 +561,7 @@
 func (c *commonToSdkLibraryAndImport) initCommon(moduleBase *android.ModuleBase) {
 	c.moduleBase = moduleBase
 
-<<<<<<< HEAD
-	moduleBase.AddProperties(&c.commonProperties)
-=======
 	moduleBase.AddProperties(&c.commonSdkLibraryProperties)
->>>>>>> 2eb4ace0
 
 	// Initialize this as an sdk library component.
 	c.initSdkLibraryComponent(moduleBase)
@@ -587,16 +579,11 @@
 		return false
 	}
 
-<<<<<<< HEAD
-	// Use the name specified in the module definition as the owner.
-	c.sdkLibraryComponentProperties.SdkLibraryToImplicitlyTrack = proptools.StringPtr(c.moduleBase.BaseModuleName())
-=======
 	// Only track this sdk library if this can be used as a shared library.
 	if c.sharedLibrary() {
 		// Use the name specified in the module definition as the owner.
 		c.sdkLibraryComponentProperties.SdkLibraryToImplicitlyTrack = proptools.StringPtr(c.moduleBase.BaseModuleName())
 	}
->>>>>>> 2eb4ace0
 
 	return true
 }
@@ -766,35 +753,24 @@
 func (c *commonToSdkLibraryAndImport) sdkComponentPropertiesForChildLibrary() interface{} {
 	componentProps := &struct {
 		SdkLibraryToImplicitlyTrack *string
-<<<<<<< HEAD
-	}{
-=======
 	}{}
 
 	if c.sharedLibrary() {
->>>>>>> 2eb4ace0
 		// Mark the stubs library as being components of this java_sdk_library so that
 		// any app that includes code which depends (directly or indirectly) on the stubs
 		// library will have the appropriate <uses-library> invocation inserted into its
 		// manifest if necessary.
-<<<<<<< HEAD
-		SdkLibraryToImplicitlyTrack: proptools.StringPtr(c.moduleBase.BaseModuleName()),
-=======
 		componentProps.SdkLibraryToImplicitlyTrack = proptools.StringPtr(c.moduleBase.BaseModuleName())
->>>>>>> 2eb4ace0
 	}
 
 	return componentProps
 }
 
-<<<<<<< HEAD
-=======
 // Check if this can be used as a shared library.
 func (c *commonToSdkLibraryAndImport) sharedLibrary() bool {
 	return proptools.BoolDefault(c.commonSdkLibraryProperties.Shared_library, true)
 }
 
->>>>>>> 2eb4ace0
 // Properties related to the use of a module as an component of a java_sdk_library.
 type SdkLibraryComponentProperties struct {
 
