// Copyright (C) 2021 The Android Open Source Project
//
// Licensed under the Apache License, Version 2.0 (the "License");
// you may not use this file except in compliance with the License.
// You may obtain a copy of the License at
//
//     http://www.apache.org/licenses/LICENSE-2.0
//
// Unless required by applicable law or agreed to in writing, software
// distributed under the License is distributed on an "AS IS" BASIS,
// WITHOUT WARRANTIES OR CONDITIONS OF ANY KIND, either express or implied.
// See the License for the specific language governing permissions and
// limitations under the License.

package java

import (
	"fmt"
	"io"
	"path/filepath"
	"reflect"
	"strings"

	"android/soong/android"
	"android/soong/dexpreopt"

	"github.com/google/blueprint/proptools"

	"github.com/google/blueprint"
)

func init() {
	registerBootclasspathFragmentBuildComponents(android.InitRegistrationContext)

	android.RegisterSdkMemberType(BootclasspathFragmentSdkMemberType)
}

func registerBootclasspathFragmentBuildComponents(ctx android.RegistrationContext) {
	ctx.RegisterModuleType("bootclasspath_fragment", bootclasspathFragmentFactory)
	ctx.RegisterModuleType("bootclasspath_fragment_test", testBootclasspathFragmentFactory)
	ctx.RegisterModuleType("prebuilt_bootclasspath_fragment", prebuiltBootclasspathFragmentFactory)
}

// BootclasspathFragmentSdkMemberType is the member type used to add bootclasspath_fragments to
// the SDK snapshot. It is exported for use by apex.
var BootclasspathFragmentSdkMemberType = &bootclasspathFragmentMemberType{
	SdkMemberTypeBase: android.SdkMemberTypeBase{
		PropertyName: "bootclasspath_fragments",
		SupportsSdk:  true,
	},
}

type bootclasspathFragmentContentDependencyTag struct {
	blueprint.BaseDependencyTag
}

// Avoid having to make bootclasspath_fragment content visible to the bootclasspath_fragment.
//
// This is a temporary workaround to make it easier to migrate to bootclasspath_fragment modules
// with proper dependencies.
// TODO(b/177892522): Remove this and add needed visibility.
func (b bootclasspathFragmentContentDependencyTag) ExcludeFromVisibilityEnforcement() {
}

// The bootclasspath_fragment contents must never depend on prebuilts.
func (b bootclasspathFragmentContentDependencyTag) ReplaceSourceWithPrebuilt() bool {
	return false
}

// SdkMemberType causes dependencies added with this tag to be automatically added to the sdk as if
// they were specified using java_boot_libs or java_sdk_libs.
func (b bootclasspathFragmentContentDependencyTag) SdkMemberType(child android.Module) android.SdkMemberType {
	// If the module is a java_sdk_library then treat it as if it was specified in the java_sdk_libs
	// property, otherwise treat if it was specified in the java_boot_libs property.
	if javaSdkLibrarySdkMemberType.IsInstance(child) {
		return javaSdkLibrarySdkMemberType
	}

	return javaBootLibsSdkMemberType
}

func (b bootclasspathFragmentContentDependencyTag) ExportMember() bool {
	return true
}

// Contents of bootclasspath fragments in an apex are considered to be directly in the apex, as if
// they were listed in java_libs.
func (b bootclasspathFragmentContentDependencyTag) CopyDirectlyInAnyApex() {}

// Contents of bootclasspath fragments require files from prebuilt apex files.
func (b bootclasspathFragmentContentDependencyTag) RequiresFilesFromPrebuiltApex() {}

// The tag used for the dependency between the bootclasspath_fragment module and its contents.
var bootclasspathFragmentContentDepTag = bootclasspathFragmentContentDependencyTag{}

var _ android.ExcludeFromVisibilityEnforcementTag = bootclasspathFragmentContentDepTag
var _ android.ReplaceSourceWithPrebuilt = bootclasspathFragmentContentDepTag
var _ android.SdkMemberDependencyTag = bootclasspathFragmentContentDepTag
var _ android.CopyDirectlyInAnyApexTag = bootclasspathFragmentContentDepTag
var _ android.RequiresFilesFromPrebuiltApexTag = bootclasspathFragmentContentDepTag

func IsBootclasspathFragmentContentDepTag(tag blueprint.DependencyTag) bool {
	return tag == bootclasspathFragmentContentDepTag
}

// Properties that can be different when coverage is enabled.
type BootclasspathFragmentCoverageAffectedProperties struct {
	// The contents of this bootclasspath_fragment, could be either java_library, or java_sdk_library.
	//
	// A java_sdk_library specified here will also be treated as if it was specified on the stub_libs
	// property.
	//
	// The order of this list matters as it is the order that is used in the bootclasspath.
	Contents []string

	// The properties for specifying the API stubs provided by this fragment.
	BootclasspathAPIProperties
}

type bootclasspathFragmentProperties struct {
	// The name of the image this represents.
	//
	// If specified then it must be one of "art" or "boot".
	Image_name *string

	// Properties whose values need to differ with and without coverage.
	BootclasspathFragmentCoverageAffectedProperties
	Coverage BootclasspathFragmentCoverageAffectedProperties

	// Hidden API related properties.
	HiddenAPIFlagFileProperties

	// The list of additional stub libraries which this fragment's contents use but which are not
	// provided by another bootclasspath_fragment.
	//
	// Note, "android-non-updatable" is treated specially. While no such module exists it is treated
	// as if it was a java_sdk_library. So, when public API stubs are needed then it will be replaced
	// with "android-non-updatable.stubs", with "androidn-non-updatable.system.stubs" when the system
	// stubs are needed and so on.
	Additional_stubs []string

	// Properties that allow a fragment to depend on other fragments. This is needed for hidden API
	// processing as it needs access to all the classes used by a fragment including those provided
	// by other fragments.
	BootclasspathFragmentsDepsProperties
}

type HiddenAPIPackageProperties struct {
	Hidden_api struct {
		// Contains prefixes of a package hierarchy that is provided solely by this
		// bootclasspath_fragment.
		//
		// This affects the signature patterns file that is used to select the subset of monolithic
		// hidden API flags. See split_packages property for more details.
		Package_prefixes []string

		// A list of individual packages that are provided solely by this
		// bootclasspath_fragment but which cannot be listed in package_prefixes
		// because there are sub-packages which are provided by other modules.
		//
		// This should only be used for legacy packages. New packages should be
		// covered by a package prefix.
		Single_packages []string

		// The list of split packages provided by this bootclasspath_fragment.
		//
		// A split package is one that contains classes which are provided by multiple
		// bootclasspath_fragment modules.
		//
		// This defaults to "*" - which treats all packages as being split. A module that has no split
		// packages must specify an empty list.
		//
		// This affects the signature patterns file that is generated by a bootclasspath_fragment and
		// used to select the subset of monolithic hidden API flags against which the flags generated
		// by the bootclasspath_fragment are compared.
		//
		// The signature patterns file selects the subset of monolithic hidden API flags using a number
		// of patterns, i.e.:
		// * The qualified name (including package) of an outermost class, e.g. java/lang/Character.
		//   This selects all the flags for all the members of this class and any nested classes.
		// * A package wildcard, e.g. java/lang/*. This selects all the flags for all the members of all
		//   the classes in this package (but not in sub-packages).
		// * A recursive package wildcard, e.g. java/**. This selects all the flags for all the members
		//   of all the classes in this package and sub-packages.
		//
		// The signature patterns file is constructed as follows:
		// * All the signatures are retrieved from the all-flags.csv file.
		// * The member and inner class names are removed.
		// * If a class is in a split package then that is kept, otherwise the class part is removed
		//   and replaced with a wildcard, i.e. *.
		// * If a package matches a package prefix then the package is removed.
		// * All the package prefixes are added with a recursive wildcard appended to each, i.e. **.
		// * The resulting patterns are sorted.
		//
		// So, by default (i.e. without specifying any package_prefixes or split_packages) the signature
		// patterns is a list of class names, because there are no package packages and all packages are
		// assumed to be split.
		//
		// If any split packages are specified then only those packages are treated as split and all
		// other packages are treated as belonging solely to the bootclasspath_fragment and so they use
		// wildcard package patterns.
		//
		// So, if an empty list of split packages is specified then the signature patterns file just
		// includes a wildcard package pattern for every package provided by the bootclasspath_fragment.
		//
		// If split_packages are specified and a package that is split is not listed then it could lead
		// to build failures as it will select monolithic flags that are generated by another
		// bootclasspath_fragment to compare against the flags provided by this fragment. The latter
		// will obviously not contain those flags and that can cause the comparison and build to fail.
		//
		// If any package prefixes are specified then any matching packages are removed from the
		// signature patterns and replaced with a single recursive package pattern.
		//
		// It is not strictly necessary to specify either package_prefixes or split_packages as the
		// defaults will produce a valid set of signature patterns. However, those patterns may include
		// implementation details, e.g. names of implementation classes or packages, which will be
		// exported to the sdk snapshot in the signature patterns file. That is something that should be
		// avoided where possible. Specifying package_prefixes and split_packages allows those
		// implementation details to be excluded from the snapshot.
		Split_packages []string
	}
}

type SourceOnlyBootclasspathProperties struct {
	HiddenAPIPackageProperties
	Coverage HiddenAPIPackageProperties
}

type BootclasspathFragmentModule struct {
	android.ModuleBase
	android.ApexModuleBase
	ClasspathFragmentBase

	// True if this fragment is for testing purposes.
	testFragment bool

	properties bootclasspathFragmentProperties

	sourceOnlyProperties SourceOnlyBootclasspathProperties

	// Collect the module directory for IDE info in java/jdeps.go.
	modulePaths []string
<<<<<<< HEAD
=======

	// Path to the boot image profile.
	profilePath android.Path
>>>>>>> 4abf2f45
}

// commonBootclasspathFragment defines the methods that are implemented by both source and prebuilt
// bootclasspath fragment modules.
type commonBootclasspathFragment interface {
	// produceHiddenAPIOutput produces the all-flags.csv and intermediate files and encodes the flags
	// into dex files.
	//
	// Returns a *HiddenAPIOutput containing the paths for the generated files. Returns nil if the
	// module cannot contribute to hidden API processing, e.g. because it is a prebuilt module in a
	// versioned sdk.
	produceHiddenAPIOutput(ctx android.ModuleContext, contents []android.Module, fragments []android.Module, input HiddenAPIFlagInput) *HiddenAPIOutput

	// produceBootImageFiles will attempt to produce rules to create the boot image files at the paths
	// predefined in the bootImageConfig.
	//
	// If it could not create the files then it will return nil. Otherwise, it will return a map from
	// android.ArchType to the predefined paths of the boot image files.
	produceBootImageFiles(ctx android.ModuleContext, imageConfig *bootImageConfig) bootImageOutputs

	// getImageName returns the `image_name` property of this fragment.
	getImageName() *string

	// getProfilePath returns the path to the boot image profile.
	getProfilePath() android.Path
}

var _ commonBootclasspathFragment = (*BootclasspathFragmentModule)(nil)

func bootclasspathFragmentFactory() android.Module {
	m := &BootclasspathFragmentModule{}
	m.AddProperties(&m.properties, &m.sourceOnlyProperties)
	android.InitApexModule(m)
	initClasspathFragment(m, BOOTCLASSPATH)
	android.InitAndroidArchModule(m, android.DeviceSupported, android.MultilibCommon)

	android.AddLoadHook(m, func(ctx android.LoadHookContext) {
		// If code coverage has been enabled for the framework then append the properties with
		// coverage specific properties.
		if ctx.Config().IsEnvTrue("EMMA_INSTRUMENT_FRAMEWORK") {
			err := proptools.AppendProperties(&m.properties.BootclasspathFragmentCoverageAffectedProperties, &m.properties.Coverage, nil)
			if err != nil {
				ctx.PropertyErrorf("coverage", "error trying to append coverage specific properties: %s", err)
				return
			}

			err = proptools.AppendProperties(&m.sourceOnlyProperties.HiddenAPIPackageProperties, &m.sourceOnlyProperties.Coverage, nil)
			if err != nil {
				ctx.PropertyErrorf("coverage", "error trying to append hidden api coverage specific properties: %s", err)
				return
			}
		}

		// Initialize the contents property from the image_name.
		bootclasspathFragmentInitContentsFromImage(ctx, m)
	})
	return m
}

func testBootclasspathFragmentFactory() android.Module {
	m := bootclasspathFragmentFactory().(*BootclasspathFragmentModule)
	m.testFragment = true
	return m
}

// bootclasspathFragmentInitContentsFromImage will initialize the contents property from the image_name if
// necessary.
func bootclasspathFragmentInitContentsFromImage(ctx android.EarlyModuleContext, m *BootclasspathFragmentModule) {
	contents := m.properties.Contents
	if len(contents) == 0 {
		ctx.PropertyErrorf("contents", "required property is missing")
		return
	}

	if m.properties.Image_name == nil {
		// Nothing to do.
		return
	}

	imageName := proptools.String(m.properties.Image_name)
	if imageName != "art" {
		ctx.PropertyErrorf("image_name", `unknown image name %q, expected "art"`, imageName)
		return
	}

	// Get the configuration for the art apex jars. Do not use getImageConfig(ctx) here as this is
	// too early in the Soong processing for that to work.
	global := dexpreopt.GetGlobalConfig(ctx)
	modules := global.ArtApexJars

	// Make sure that the apex specified in the configuration is consistent and is one for which
	// this boot image is available.
	commonApex := ""
	for i := 0; i < modules.Len(); i++ {
		apex := modules.Apex(i)
		jar := modules.Jar(i)
		if apex == "platform" {
			ctx.ModuleErrorf("ArtApexJars is invalid as it requests a platform variant of %q", jar)
			continue
		}
		if !m.AvailableFor(apex) {
			ctx.ModuleErrorf("ArtApexJars configuration incompatible with this module, ArtApexJars expects this to be in apex %q but this is only in apexes %q",
				apex, m.ApexAvailable())
			continue
		}
		if commonApex == "" {
			commonApex = apex
		} else if commonApex != apex {
			ctx.ModuleErrorf("ArtApexJars configuration is inconsistent, expected all jars to be in the same apex but it specifies apex %q and %q",
				commonApex, apex)
		}
	}
}

// bootclasspathImageNameContentsConsistencyCheck checks that the configuration that applies to this
// module (if any) matches the contents.
//
// This should be a noop as if image_name="art" then the contents will be set from the ArtApexJars
// config by bootclasspathFragmentInitContentsFromImage so it will be guaranteed to match. However,
// in future this will not be the case.
func (b *BootclasspathFragmentModule) bootclasspathImageNameContentsConsistencyCheck(ctx android.BaseModuleContext) {
	imageName := proptools.String(b.properties.Image_name)
	if imageName == "art" {
		// Get the configuration for the art apex jars.
		modules := b.getImageConfig(ctx).modules
		configuredJars := modules.CopyOfJars()

		// Skip the check if the configured jars list is empty as that is a common configuration when
		// building targets that do not result in a system image.
		if len(configuredJars) == 0 {
			return
		}

		contents := b.properties.Contents
		if !reflect.DeepEqual(configuredJars, contents) {
			ctx.ModuleErrorf("inconsistency in specification of contents. ArtApexJars configuration specifies %#v, contents property specifies %#v",
				configuredJars, contents)
		}
	}
}

var BootclasspathFragmentApexContentInfoProvider = blueprint.NewProvider(BootclasspathFragmentApexContentInfo{})

// BootclasspathFragmentApexContentInfo contains the bootclasspath_fragments contributions to the
// apex contents.
type BootclasspathFragmentApexContentInfo struct {
	// The configured modules, will be empty if this is from a bootclasspath_fragment that does not
	// set image_name: "art".
	modules android.ConfiguredJarList

	// Map from the base module name (without prebuilt_ prefix) of a fragment's contents module to the
	// hidden API encoded dex jar path.
	contentModuleDexJarPaths bootDexJarByModule

	// Path to the image profile file on host (or empty, if profile is not generated).
	profilePathOnHost android.Path

	// Install path of the boot image profile if it needs to be installed in the APEX, or empty if not
	// needed.
	profileInstallPathInApex string
}

func (i BootclasspathFragmentApexContentInfo) Modules() android.ConfiguredJarList {
	return i.modules
}

// DexBootJarPathForContentModule returns the path to the dex boot jar for specified module.
//
// The dex boot jar is one which has had hidden API encoding performed on it.
func (i BootclasspathFragmentApexContentInfo) DexBootJarPathForContentModule(module android.Module) (android.Path, error) {
	// A bootclasspath_fragment cannot use a prebuilt library so Name() will return the base name
	// without a prebuilt_ prefix so is safe to use as the key for the contentModuleDexJarPaths.
	name := module.Name()
	if dexJar, ok := i.contentModuleDexJarPaths[name]; ok {
		return dexJar, nil
	} else {
		return nil, fmt.Errorf("unknown bootclasspath_fragment content module %s, expected one of %s",
			name, strings.Join(android.SortedKeys(i.contentModuleDexJarPaths), ", "))
	}
}

func (i BootclasspathFragmentApexContentInfo) ProfilePathOnHost() android.Path {
	return i.profilePathOnHost
}

func (i BootclasspathFragmentApexContentInfo) ProfileInstallPathInApex() string {
	return i.profileInstallPathInApex
}

func (b *BootclasspathFragmentModule) DepIsInSameApex(ctx android.BaseModuleContext, dep android.Module) bool {
	tag := ctx.OtherModuleDependencyTag(dep)
	if IsBootclasspathFragmentContentDepTag(tag) {
		// Boot image contents are automatically added to apex.
		return true
	}
	if android.IsMetaDependencyTag(tag) {
		// Cross-cutting metadata dependencies are metadata.
		return false
	}
	panic(fmt.Errorf("boot_image module %q should not have a dependency on %q via tag %s", b, dep, android.PrettyPrintTag(tag)))
}

func (b *BootclasspathFragmentModule) ShouldSupportSdkVersion(ctx android.BaseModuleContext, sdkVersion android.ApiLevel) error {
	return nil
}

// ComponentDepsMutator adds dependencies onto modules before any prebuilt modules without a
// corresponding source module are renamed. This means that adding a dependency using a name without
// a prebuilt_ prefix will always resolve to a source module and when using a name with that prefix
// it will always resolve to a prebuilt module.
func (b *BootclasspathFragmentModule) ComponentDepsMutator(ctx android.BottomUpMutatorContext) {
	module := ctx.Module()
	_, isSourceModule := module.(*BootclasspathFragmentModule)

	for _, name := range b.properties.Contents {
		// A bootclasspath_fragment must depend only on other source modules, while the
		// prebuilt_bootclasspath_fragment must only depend on other prebuilt modules.
		//
		// TODO(b/177892522) - avoid special handling of jacocoagent.
		if !isSourceModule && name != "jacocoagent" {
			name = android.PrebuiltNameFromSource(name)
		}
		ctx.AddDependency(module, bootclasspathFragmentContentDepTag, name)
	}

}

func (b *BootclasspathFragmentModule) DepsMutator(ctx android.BottomUpMutatorContext) {
	// Add dependencies onto all the modules that provide the API stubs for classes on this
	// bootclasspath fragment.
	hiddenAPIAddStubLibDependencies(ctx, b.properties.apiScopeToStubLibs())

	for _, additionalStubModule := range b.properties.Additional_stubs {
		for _, apiScope := range hiddenAPISdkLibrarySupportedScopes {
			// Add a dependency onto a possibly scope specific stub library.
			scopeSpecificDependency := apiScope.scopeSpecificStubModule(ctx, additionalStubModule)
			// Use JavaApiLibraryName function to be redirected to stubs generated from .txt if applicable
			scopeSpecificDependency = android.JavaApiLibraryName(ctx.Config(), scopeSpecificDependency)
			tag := hiddenAPIStubsDependencyTag{apiScope: apiScope, fromAdditionalDependency: true}
			ctx.AddVariationDependencies(nil, tag, scopeSpecificDependency)
		}
	}

	if !dexpreopt.IsDex2oatNeeded(ctx) {
		return
	}

	// Add a dependency onto the dex2oat tool which is needed for creating the boot image. The
	// path is retrieved from the dependency by GetGlobalSoongConfig(ctx).
	dexpreopt.RegisterToolDeps(ctx)
}

func (b *BootclasspathFragmentModule) BootclasspathDepsMutator(ctx android.BottomUpMutatorContext) {
	// Add dependencies on all the fragments.
	b.properties.BootclasspathFragmentsDepsProperties.addDependenciesOntoFragments(ctx)
}

func (b *BootclasspathFragmentModule) GenerateAndroidBuildActions(ctx android.ModuleContext) {
	// Only perform a consistency check if this module is the active module. That will prevent an
	// unused prebuilt that was created without instrumentation from breaking an instrumentation
	// build.
	if isActiveModule(ctx.Module()) {
		b.bootclasspathImageNameContentsConsistencyCheck(ctx)
	}

	// Generate classpaths.proto config
	b.generateClasspathProtoBuildActions(ctx)

	// Collect the module directory for IDE info in java/jdeps.go.
	b.modulePaths = append(b.modulePaths, ctx.ModuleDir())

	// Gather the bootclasspath fragment's contents.
	var contents []android.Module
	ctx.VisitDirectDeps(func(module android.Module) {
		tag := ctx.OtherModuleDependencyTag(module)
		if IsBootclasspathFragmentContentDepTag(tag) {
			contents = append(contents, module)
		}
	})

	fragments := gatherApexModulePairDepsWithTag(ctx, bootclasspathFragmentDepTag)

	// Verify that the image_name specified on a bootclasspath_fragment is valid even if this is a
	// prebuilt which will not use the image config.
	imageConfig := b.getImageConfig(ctx)

	// Perform hidden API processing.
	hiddenAPIOutput := b.generateHiddenAPIBuildActions(ctx, contents, fragments)

	var bootImageFiles bootImageOutputs
	if imageConfig != nil {
		// Delegate the production of the boot image files to a module type specific method.
		common := ctx.Module().(commonBootclasspathFragment)
		bootImageFiles = common.produceBootImageFiles(ctx, imageConfig)
		b.profilePath = bootImageFiles.profile

		if shouldCopyBootFilesToPredefinedLocations(ctx, imageConfig) {
			// Zip the boot image files up, if available. This will generate the zip file in a
			// predefined location.
			buildBootImageZipInPredefinedLocation(ctx, imageConfig, bootImageFiles.byArch)

			// Copy the dex jars of this fragment's content modules to their predefined locations.
			copyBootJarsToPredefinedLocations(ctx, hiddenAPIOutput.EncodedBootDexFilesByModule, imageConfig.dexPathsByModule)
		}
	}

	// A prebuilt fragment cannot contribute to an apex.
	if !android.IsModulePrebuilt(ctx.Module()) {
		// Provide the apex content info.
		b.provideApexContentInfo(ctx, imageConfig, hiddenAPIOutput, bootImageFiles)
	}

	// In order for information about bootclasspath_fragment modules to be added to module-info.json
	// it is necessary to output an entry to Make. As bootclasspath_fragment modules are part of an
	// APEX there can be multiple variants, including the default/platform variant and only one can
	// be output to Make but it does not really matter which variant is output. The default/platform
	// variant is the first (ctx.PrimaryModule()) and is usually hidden from make so this just picks
	// the last variant (ctx.FinalModule()).
	if ctx.Module() != ctx.FinalModule() {
		b.HideFromMake()
	}
}

// shouldCopyBootFilesToPredefinedLocations determines whether the current module should copy boot
// files, e.g. boot dex jars or boot image files, to the predefined location expected by the rest
// of the build.
//
// This ensures that only a single module will copy its files to the image configuration.
func shouldCopyBootFilesToPredefinedLocations(ctx android.ModuleContext, imageConfig *bootImageConfig) bool {
	// Bootclasspath fragment modules that are for the platform do not produce boot related files.
	apexInfo := ctx.Provider(android.ApexInfoProvider).(android.ApexInfo)
	if apexInfo.IsForPlatform() {
		return false
	}

	// If the image configuration has no modules specified then it means that the build has been
	// configured to build something other than a boot image, e.g. an sdk, so do not try and copy the
	// files.
	if imageConfig.modules.Len() == 0 {
		return false
	}

	// Only copy files from the module that is preferred.
	return isActiveModule(ctx.Module())
}

// provideApexContentInfo creates, initializes and stores the apex content info for use by other
// modules.
func (b *BootclasspathFragmentModule) provideApexContentInfo(ctx android.ModuleContext, imageConfig *bootImageConfig, hiddenAPIOutput *HiddenAPIOutput, bootImageFiles bootImageOutputs) {
	// Construct the apex content info from the config.
	info := BootclasspathFragmentApexContentInfo{
		// Populate the apex content info with paths to the dex jars.
		contentModuleDexJarPaths: hiddenAPIOutput.EncodedBootDexFilesByModule,
	}

	if imageConfig != nil {
		info.modules = imageConfig.modules
		global := dexpreopt.GetGlobalConfig(ctx)
		if !global.DisableGenerateProfile {
			info.profilePathOnHost = bootImageFiles.profile
			info.profileInstallPathInApex = imageConfig.profileInstallPathInApex
		}
	}

	// Make the apex content info available for other modules.
	ctx.SetProvider(BootclasspathFragmentApexContentInfoProvider, info)
}

// generateClasspathProtoBuildActions generates all required build actions for classpath.proto config
func (b *BootclasspathFragmentModule) generateClasspathProtoBuildActions(ctx android.ModuleContext) {
	var classpathJars []classpathJar
	configuredJars := b.configuredJars(ctx)
	if "art" == proptools.String(b.properties.Image_name) {
		// ART and platform boot jars must have a corresponding entry in DEX2OATBOOTCLASSPATH
		classpathJars = configuredJarListToClasspathJars(ctx, configuredJars, BOOTCLASSPATH, DEX2OATBOOTCLASSPATH)
	} else {
		classpathJars = configuredJarListToClasspathJars(ctx, configuredJars, b.classpathType)
	}
	b.classpathFragmentBase().generateClasspathProtoBuildActions(ctx, configuredJars, classpathJars)
}

func (b *BootclasspathFragmentModule) configuredJars(ctx android.ModuleContext) android.ConfiguredJarList {
	if "art" == proptools.String(b.properties.Image_name) {
		return b.getImageConfig(ctx).modules
	}

	global := dexpreopt.GetGlobalConfig(ctx)

	possibleUpdatableModules := gatherPossibleApexModuleNamesAndStems(ctx, b.properties.Contents, bootclasspathFragmentContentDepTag)
	jars, unknown := global.ApexBootJars.Filter(possibleUpdatableModules)

	// TODO(satayev): for apex_test we want to include all contents unconditionally to classpaths
	// config. However, any test specific jars would not be present in ApexBootJars. Instead,
	// we should check if we are creating a config for apex_test via ApexInfo and amend the values.
	// This is an exception to support end-to-end test for SdkExtensions, until such support exists.
	if android.InList("test_framework-sdkextensions", possibleUpdatableModules) {
		jars = jars.Append("com.android.sdkext", "test_framework-sdkextensions")
	} else if android.InList("test_framework-apexd", possibleUpdatableModules) {
		jars = jars.Append("com.android.apex.test_package", "test_framework-apexd")
	} else if global.ApexBootJars.Len() != 0 {
		unknown = android.RemoveListFromList(unknown, b.properties.Coverage.Contents)
		_, unknown = android.RemoveFromList("core-icu4j", unknown)
		// This module only exists in car products.
		// So ignore it even if it is not in PRODUCT_APEX_BOOT_JARS.
		// TODO(b/202896428): Add better way to handle this.
		_, unknown = android.RemoveFromList("android.car-module", unknown)
		if len(unknown) > 0 {
			ctx.ModuleErrorf("%s in contents must also be declared in PRODUCT_APEX_BOOT_JARS", unknown)
		}
	}
	return jars
}

func (b *BootclasspathFragmentModule) getImageConfig(ctx android.EarlyModuleContext) *bootImageConfig {
	// Get a map of the image configs that are supported.
	imageConfigs := genBootImageConfigs(ctx)

	// Retrieve the config for this image.
	imageNamePtr := b.properties.Image_name
	if imageNamePtr == nil {
		return nil
	}

	imageName := *imageNamePtr
	imageConfig := imageConfigs[imageName]
	if imageConfig == nil {
		ctx.PropertyErrorf("image_name", "Unknown image name %q, expected one of %s", imageName, strings.Join(android.SortedKeys(imageConfigs), ", "))
		return nil
	}
	return imageConfig
}

// generateHiddenAPIBuildActions generates all the hidden API related build rules.
func (b *BootclasspathFragmentModule) generateHiddenAPIBuildActions(ctx android.ModuleContext, contents []android.Module, fragments []android.Module) *HiddenAPIOutput {

	// Create hidden API input structure.
	input := b.createHiddenAPIFlagInput(ctx, contents, fragments)

	// Delegate the production of the hidden API all-flags.csv file to a module type specific method.
	common := ctx.Module().(commonBootclasspathFragment)
	output := common.produceHiddenAPIOutput(ctx, contents, fragments, input)

	// If the source or prebuilts module does not provide a signature patterns file then generate one
	// from the flags.
	// TODO(b/192868581): Remove once the source and prebuilts provide a signature patterns file of
	//  their own.
	if output.SignaturePatternsPath == nil {
		output.SignaturePatternsPath = buildRuleSignaturePatternsFile(
			ctx, output.AllFlagsPath, []string{"*"}, nil, nil, "")
	}

	// Initialize a HiddenAPIInfo structure.
	hiddenAPIInfo := HiddenAPIInfo{
		// The monolithic hidden API processing needs access to the flag files that override the default
		// flags from all the fragments whether or not they actually perform their own hidden API flag
		// generation. That is because the monolithic hidden API processing uses those flag files to
		// perform its own flag generation.
		FlagFilesByCategory: input.FlagFilesByCategory,

		// Other bootclasspath_fragments that depend on this need the transitive set of stub dex jars
		// from this to resolve any references from their code to classes provided by this fragment
		// and the fragments this depends upon.
		TransitiveStubDexJarsByScope: input.transitiveStubDexJarsByScope(),
	}

	// The monolithic hidden API processing also needs access to all the output files produced by
	// hidden API processing of this fragment.
	hiddenAPIInfo.HiddenAPIFlagOutput = output.HiddenAPIFlagOutput

	//  Provide it for use by other modules.
	ctx.SetProvider(HiddenAPIInfoProvider, hiddenAPIInfo)

	return output
}

// retrieveLegacyEncodedBootDexFiles attempts to retrieve the legacy encoded boot dex jar files.
func retrieveLegacyEncodedBootDexFiles(ctx android.ModuleContext, contents []android.Module) bootDexJarByModule {
	// If the current bootclasspath_fragment is the active module or a source module then retrieve the
	// encoded dex files, otherwise return an empty map.
	//
	// An inactive (i.e. not preferred) bootclasspath_fragment needs to retrieve the encoded dex jars
	// as they are still needed by an apex. An inactive prebuilt_bootclasspath_fragment does not need
	// to do so and may not yet have access to dex boot jars from a prebuilt_apex/apex_set.
	if isActiveModule(ctx.Module()) || !android.IsModulePrebuilt(ctx.Module()) {
		return extractEncodedDexJarsFromModules(ctx, contents)
	} else {
		return nil
	}
}

// createHiddenAPIFlagInput creates a HiddenAPIFlagInput struct and initializes it with information derived
// from the properties on this module and its dependencies.
func (b *BootclasspathFragmentModule) createHiddenAPIFlagInput(ctx android.ModuleContext, contents []android.Module, fragments []android.Module) HiddenAPIFlagInput {
	// Merge the HiddenAPIInfo from all the fragment dependencies.
	dependencyHiddenApiInfo := newHiddenAPIInfo()
	dependencyHiddenApiInfo.mergeFromFragmentDeps(ctx, fragments)

	// Create hidden API flag input structure.
	input := newHiddenAPIFlagInput()

	// Update the input structure with information obtained from the stub libraries.
	input.gatherStubLibInfo(ctx, contents)

	// Populate with flag file paths from the properties.
	input.extractFlagFilesFromProperties(ctx, &b.properties.HiddenAPIFlagFileProperties)

	// Populate with package rules from the properties.
	input.extractPackageRulesFromProperties(&b.sourceOnlyProperties.HiddenAPIPackageProperties)

	input.gatherPropertyInfo(ctx, contents)

	// Add the stub dex jars from this module's fragment dependencies.
	input.DependencyStubDexJarsByScope.addStubDexJarsByModule(dependencyHiddenApiInfo.TransitiveStubDexJarsByScope)

	return input
}

// isTestFragment returns true if the current module is a test bootclasspath_fragment.
func (b *BootclasspathFragmentModule) isTestFragment() bool {
	return b.testFragment
}

// generateHiddenApiFlagRules generates rules to generate hidden API flags and compute the signature
// patterns file.
func (b *BootclasspathFragmentModule) generateHiddenApiFlagRules(ctx android.ModuleContext, contents []android.Module, input HiddenAPIFlagInput, bootDexInfoByModule bootDexInfoByModule, suffix string) HiddenAPIFlagOutput {
	// Generate the rules to create the hidden API flags and update the supplied hiddenAPIInfo with the
	// paths to the created files.
	flagOutput := hiddenAPIFlagRulesForBootclasspathFragment(ctx, bootDexInfoByModule, contents, input, suffix)

	// If the module specifies split_packages or package_prefixes then use those to generate the
	// signature patterns.
	splitPackages := input.SplitPackages
	packagePrefixes := input.PackagePrefixes
	singlePackages := input.SinglePackages
	if splitPackages != nil || packagePrefixes != nil || singlePackages != nil {
		flagOutput.SignaturePatternsPath = buildRuleSignaturePatternsFile(
			ctx, flagOutput.AllFlagsPath, splitPackages, packagePrefixes, singlePackages, suffix)
	} else if !b.isTestFragment() {
		ctx.ModuleErrorf(`Must specify at least one of the split_packages, package_prefixes and single_packages properties
  If this is a new bootclasspath_fragment or you are unsure what to do add the
  the following to the bootclasspath_fragment:
      hidden_api: {split_packages: ["*"]},
  and then run the following:
      m analyze_bcpf && analyze_bcpf --bcpf %q
  it will analyze the bootclasspath_fragment and provide hints as to what you
  should specify here. If you are happy with its suggestions then you can add
  the --fix option and it will fix them for you.`, b.BaseModuleName())
	}
	return flagOutput
}

// produceHiddenAPIOutput produces the hidden API all-flags.csv file (and supporting files)
// for the fragment as well as encoding the flags in the boot dex jars.
func (b *BootclasspathFragmentModule) produceHiddenAPIOutput(ctx android.ModuleContext, contents []android.Module, fragments []android.Module, input HiddenAPIFlagInput) *HiddenAPIOutput {
	// Gather information about the boot dex files for the boot libraries provided by this fragment.
	bootDexInfoByModule := extractBootDexInfoFromModules(ctx, contents)

	// Generate the flag file needed to encode into the dex files.
	flagOutput := b.generateHiddenApiFlagRules(ctx, contents, input, bootDexInfoByModule, "")

	// Encode those flags into the dex files of the contents of this fragment.
	encodedBootDexFilesByModule := hiddenAPIEncodeRulesForBootclasspathFragment(ctx, bootDexInfoByModule, flagOutput.AllFlagsPath)

	// Store that information for return for use by other rules.
	output := &HiddenAPIOutput{
		HiddenAPIFlagOutput:         flagOutput,
		EncodedBootDexFilesByModule: encodedBootDexFilesByModule,
	}

	// Get the ApiLevel associated with SOONG_SDK_SNAPSHOT_TARGET_BUILD_RELEASE, defaulting to current
	// if not set.
	config := ctx.Config()
	targetApiLevel := android.ApiLevelOrPanic(ctx,
		config.GetenvWithDefault("SOONG_SDK_SNAPSHOT_TARGET_BUILD_RELEASE", "current"))

	// Filter the contents list to remove any modules that do not support the target build release.
	// The current build release supports all the modules.
	contentsForSdkSnapshot := []android.Module{}
	for _, module := range contents {
		// If the module has a min_sdk_version that is higher than the target build release then it will
		// not work on the target build release and so must not be included in the sdk snapshot.
		minApiLevel := android.MinApiLevelForSdkSnapshot(ctx, module)
		if minApiLevel.GreaterThan(targetApiLevel) {
			continue
		}

		contentsForSdkSnapshot = append(contentsForSdkSnapshot, module)
	}

	var flagFilesByCategory FlagFilesByCategory
	if len(contentsForSdkSnapshot) != len(contents) {
		// The sdk snapshot has different contents to the runtime fragment so it is not possible to
		// reuse the hidden API information generated for the fragment. So, recompute that information
		// for the sdk snapshot.
		filteredInput := b.createHiddenAPIFlagInput(ctx, contentsForSdkSnapshot, fragments)

		// Gather information about the boot dex files for the boot libraries provided by this fragment.
		filteredBootDexInfoByModule := extractBootDexInfoFromModules(ctx, contentsForSdkSnapshot)
		flagOutput = b.generateHiddenApiFlagRules(ctx, contentsForSdkSnapshot, filteredInput, filteredBootDexInfoByModule, "-for-sdk-snapshot")
		flagFilesByCategory = filteredInput.FlagFilesByCategory
	} else {
		// The sdk snapshot has the same contents as the runtime fragment so reuse that information.
		flagFilesByCategory = input.FlagFilesByCategory
	}

	// Make the information available for the sdk snapshot.
	ctx.SetProvider(HiddenAPIInfoForSdkProvider, HiddenAPIInfoForSdk{
		FlagFilesByCategory: flagFilesByCategory,
		HiddenAPIFlagOutput: flagOutput,
	})

	return output
}

// produceBootImageFiles builds the boot image files from the source if it is required.
func (b *BootclasspathFragmentModule) produceBootImageFiles(ctx android.ModuleContext, imageConfig *bootImageConfig) bootImageOutputs {
	// Only generate the boot image if the configuration does not skip it.
	return b.generateBootImageBuildActions(ctx, imageConfig)
}

// generateBootImageBuildActions generates ninja rules to create the boot image if required for this
// module.
//
// If it could not create the files then it will return nil. Otherwise, it will return a map from
// android.ArchType to the predefined paths of the boot image files.
func (b *BootclasspathFragmentModule) generateBootImageBuildActions(ctx android.ModuleContext, imageConfig *bootImageConfig) bootImageOutputs {
	global := dexpreopt.GetGlobalConfig(ctx)
	if !shouldBuildBootImages(ctx.Config(), global) {
		return bootImageOutputs{}
	}

	// Bootclasspath fragment modules that are for the platform do not produce a boot image.
	apexInfo := ctx.Provider(android.ApexInfoProvider).(android.ApexInfo)
	if apexInfo.IsForPlatform() {
		return bootImageOutputs{}
	}

	// Build a profile for the image config and then use that to build the boot image.
	profile := bootImageProfileRule(ctx, imageConfig)

	// If dexpreopt of boot image jars should be skipped, generate only a profile.
	if SkipDexpreoptBootJars(ctx) {
		return bootImageOutputs{
			profile: profile,
		}
	}

	// Build boot image files for the host variants.
	buildBootImageVariantsForBuildOs(ctx, imageConfig, profile)

	// Build boot image files for the android variants.
	bootImageFiles := buildBootImageVariantsForAndroidOs(ctx, imageConfig, profile)

	// Return the boot image files for the android variants for inclusion in an APEX and to be zipped
	// up for the dist.
	return bootImageFiles
}

func (b *BootclasspathFragmentModule) AndroidMkEntries() []android.AndroidMkEntries {
	// Use the generated classpath proto as the output.
	outputFile := b.outputFilepath
	// Create a fake entry that will cause this to be added to the module-info.json file.
	entriesList := []android.AndroidMkEntries{{
		Class:      "FAKE",
		OutputFile: android.OptionalPathForPath(outputFile),
		Include:    "$(BUILD_PHONY_PACKAGE)",
		ExtraFooters: []android.AndroidMkExtraFootersFunc{
			func(w io.Writer, name, prefix, moduleDir string) {
				// Allow the bootclasspath_fragment to be built by simply passing its name on the command
				// line.
				fmt.Fprintln(w, ".PHONY:", b.Name())
				fmt.Fprintln(w, b.Name()+":", outputFile.String())
			},
		},
	}}
	return entriesList
}

<<<<<<< HEAD
=======
func (b *BootclasspathFragmentModule) getImageName() *string {
	return b.properties.Image_name
}

func (b *BootclasspathFragmentModule) getProfilePath() android.Path {
	return b.profilePath
}

>>>>>>> 4abf2f45
// Collect information for opening IDE project files in java/jdeps.go.
func (b *BootclasspathFragmentModule) IDEInfo(dpInfo *android.IdeInfo) {
	dpInfo.Deps = append(dpInfo.Deps, b.properties.Contents...)
	dpInfo.Paths = append(dpInfo.Paths, b.modulePaths...)
}

type bootclasspathFragmentMemberType struct {
	android.SdkMemberTypeBase
}

func (b *bootclasspathFragmentMemberType) AddDependencies(ctx android.SdkDependencyContext, dependencyTag blueprint.DependencyTag, names []string) {
	ctx.AddVariationDependencies(nil, dependencyTag, names...)
}

func (b *bootclasspathFragmentMemberType) IsInstance(module android.Module) bool {
	_, ok := module.(*BootclasspathFragmentModule)
	return ok
}

func (b *bootclasspathFragmentMemberType) AddPrebuiltModule(ctx android.SdkMemberContext, member android.SdkMember) android.BpModule {
	if b.PropertyName == "boot_images" {
		return ctx.SnapshotBuilder().AddPrebuiltModule(member, "prebuilt_boot_image")
	} else {
		return ctx.SnapshotBuilder().AddPrebuiltModule(member, "prebuilt_bootclasspath_fragment")
	}
}

func (b *bootclasspathFragmentMemberType) CreateVariantPropertiesStruct() android.SdkMemberProperties {
	return &bootclasspathFragmentSdkMemberProperties{}
}

type bootclasspathFragmentSdkMemberProperties struct {
	android.SdkMemberPropertiesBase

	// The image name
	Image_name *string

	// Contents of the bootclasspath fragment
	Contents []string

	// Stub_libs properties.
	Stub_libs               []string
	Core_platform_stub_libs []string

	// Fragment properties
	Fragments []ApexVariantReference

	// Flag files by *hiddenAPIFlagFileCategory
	Flag_files_by_category FlagFilesByCategory

	// The path to the generated annotation-flags.csv file.
	Annotation_flags_path android.OptionalPath

	// The path to the generated metadata.csv file.
	Metadata_path android.OptionalPath

	// The path to the generated index.csv file.
	Index_path android.OptionalPath

	// The path to the generated stub-flags.csv file.
	Stub_flags_path android.OptionalPath `supported_build_releases:"S"`

	// The path to the generated all-flags.csv file.
	All_flags_path android.OptionalPath `supported_build_releases:"S"`

	// The path to the generated signature-patterns.csv file.
	Signature_patterns_path android.OptionalPath `supported_build_releases:"Tiramisu+"`

	// The path to the generated filtered-stub-flags.csv file.
	Filtered_stub_flags_path android.OptionalPath `supported_build_releases:"Tiramisu+"`

	// The path to the generated filtered-flags.csv file.
	Filtered_flags_path android.OptionalPath `supported_build_releases:"Tiramisu+"`
}

func (b *bootclasspathFragmentSdkMemberProperties) PopulateFromVariant(ctx android.SdkMemberContext, variant android.Module) {
	module := variant.(*BootclasspathFragmentModule)

	b.Image_name = module.properties.Image_name
	b.Contents = module.properties.Contents

	// Get the hidden API information from the module.
	mctx := ctx.SdkModuleContext()
	hiddenAPIInfo := mctx.OtherModuleProvider(module, HiddenAPIInfoForSdkProvider).(HiddenAPIInfoForSdk)
	b.Flag_files_by_category = hiddenAPIInfo.FlagFilesByCategory

	// Copy all the generated file paths.
	b.Annotation_flags_path = android.OptionalPathForPath(hiddenAPIInfo.AnnotationFlagsPath)
	b.Metadata_path = android.OptionalPathForPath(hiddenAPIInfo.MetadataPath)
	b.Index_path = android.OptionalPathForPath(hiddenAPIInfo.IndexPath)

	b.Stub_flags_path = android.OptionalPathForPath(hiddenAPIInfo.StubFlagsPath)
	b.All_flags_path = android.OptionalPathForPath(hiddenAPIInfo.AllFlagsPath)

	b.Signature_patterns_path = android.OptionalPathForPath(hiddenAPIInfo.SignaturePatternsPath)
	b.Filtered_stub_flags_path = android.OptionalPathForPath(hiddenAPIInfo.FilteredStubFlagsPath)
	b.Filtered_flags_path = android.OptionalPathForPath(hiddenAPIInfo.FilteredFlagsPath)

	// Copy stub_libs properties.
	b.Stub_libs = module.properties.Api.Stub_libs
	b.Core_platform_stub_libs = module.properties.Core_platform_api.Stub_libs

	// Copy fragment properties.
	b.Fragments = module.properties.Fragments
}

func (b *bootclasspathFragmentSdkMemberProperties) AddToPropertySet(ctx android.SdkMemberContext, propertySet android.BpPropertySet) {
	if b.Image_name != nil {
		propertySet.AddProperty("image_name", *b.Image_name)
	}

	builder := ctx.SnapshotBuilder()
	requiredMemberDependency := builder.SdkMemberReferencePropertyTag(true)

	if len(b.Contents) > 0 {
		propertySet.AddPropertyWithTag("contents", b.Contents, requiredMemberDependency)
	}

	if len(b.Stub_libs) > 0 {
		apiPropertySet := propertySet.AddPropertySet("api")
		apiPropertySet.AddPropertyWithTag("stub_libs", b.Stub_libs, requiredMemberDependency)
	}
	if len(b.Core_platform_stub_libs) > 0 {
		corePlatformApiPropertySet := propertySet.AddPropertySet("core_platform_api")
		corePlatformApiPropertySet.AddPropertyWithTag("stub_libs", b.Core_platform_stub_libs, requiredMemberDependency)
	}
	if len(b.Fragments) > 0 {
		propertySet.AddProperty("fragments", b.Fragments)
	}

	hiddenAPISet := propertySet.AddPropertySet("hidden_api")
	hiddenAPIDir := "hiddenapi"

	// Copy manually curated flag files specified on the bootclasspath_fragment.
	if b.Flag_files_by_category != nil {
		for _, category := range HiddenAPIFlagFileCategories {
			paths := b.Flag_files_by_category[category]
			if len(paths) > 0 {
				dests := []string{}
				for _, p := range paths {
					dest := filepath.Join(hiddenAPIDir, p.Base())
					builder.CopyToSnapshot(p, dest)
					dests = append(dests, dest)
				}
				hiddenAPISet.AddProperty(category.PropertyName, dests)
			}
		}
	}

	copyOptionalPath := func(path android.OptionalPath, property string) {
		if path.Valid() {
			p := path.Path()
			dest := filepath.Join(hiddenAPIDir, p.Base())
			builder.CopyToSnapshot(p, dest)
			hiddenAPISet.AddProperty(property, dest)
		}
	}

	// Copy all the generated files, if available.
	copyOptionalPath(b.Annotation_flags_path, "annotation_flags")
	copyOptionalPath(b.Metadata_path, "metadata")
	copyOptionalPath(b.Index_path, "index")

	copyOptionalPath(b.Stub_flags_path, "stub_flags")
	copyOptionalPath(b.All_flags_path, "all_flags")

	copyOptionalPath(b.Signature_patterns_path, "signature_patterns")
	copyOptionalPath(b.Filtered_stub_flags_path, "filtered_stub_flags")
	copyOptionalPath(b.Filtered_flags_path, "filtered_flags")
}

var _ android.SdkMemberType = (*bootclasspathFragmentMemberType)(nil)

// prebuiltBootclasspathFragmentProperties contains additional prebuilt_bootclasspath_fragment
// specific properties.
type prebuiltBootclasspathFragmentProperties struct {
	Hidden_api struct {
		// The path to the annotation-flags.csv file created by the bootclasspath_fragment.
		Annotation_flags *string `android:"path"`

		// The path to the metadata.csv file created by the bootclasspath_fragment.
		Metadata *string `android:"path"`

		// The path to the index.csv file created by the bootclasspath_fragment.
		Index *string `android:"path"`

		// The path to the signature-patterns.csv file created by the bootclasspath_fragment.
		Signature_patterns *string `android:"path"`

		// The path to the stub-flags.csv file created by the bootclasspath_fragment.
		Stub_flags *string `android:"path"`

		// The path to the all-flags.csv file created by the bootclasspath_fragment.
		All_flags *string `android:"path"`

		// The path to the filtered-stub-flags.csv file created by the bootclasspath_fragment.
		Filtered_stub_flags *string `android:"path"`

		// The path to the filtered-flags.csv file created by the bootclasspath_fragment.
		Filtered_flags *string `android:"path"`
	}
}

// A prebuilt version of the bootclasspath_fragment module.
//
// At the moment this is basically just a bootclasspath_fragment module that can be used as a
// prebuilt. Eventually as more functionality is migrated into the bootclasspath_fragment module
// type from the various singletons then this will diverge.
type PrebuiltBootclasspathFragmentModule struct {
	BootclasspathFragmentModule
	prebuilt android.Prebuilt

	// Additional prebuilt specific properties.
	prebuiltProperties prebuiltBootclasspathFragmentProperties
}

func (module *PrebuiltBootclasspathFragmentModule) Prebuilt() *android.Prebuilt {
	return &module.prebuilt
}

func (module *PrebuiltBootclasspathFragmentModule) Name() string {
	return module.prebuilt.Name(module.ModuleBase.Name())
}

// produceHiddenAPIOutput returns a path to the prebuilt all-flags.csv or nil if none is specified.
func (module *PrebuiltBootclasspathFragmentModule) produceHiddenAPIOutput(ctx android.ModuleContext, contents []android.Module, fragments []android.Module, input HiddenAPIFlagInput) *HiddenAPIOutput {
	pathForOptionalSrc := func(src *string, defaultPath android.Path) android.Path {
		if src == nil {
			return defaultPath
		}
		return android.PathForModuleSrc(ctx, *src)
	}
	pathForSrc := func(property string, src *string) android.Path {
		if src == nil {
			ctx.PropertyErrorf(property, "is required but was not specified")
			return android.PathForModuleSrc(ctx, "missing", property)
		}
		return android.PathForModuleSrc(ctx, *src)
	}

	// Retrieve the dex files directly from the content modules. They in turn should retrieve the
	// encoded dex jars from the prebuilt .apex files.
	encodedBootDexJarsByModule := extractEncodedDexJarsFromModules(ctx, contents)

	output := HiddenAPIOutput{
		HiddenAPIFlagOutput: HiddenAPIFlagOutput{
			AnnotationFlagsPath:   pathForSrc("hidden_api.annotation_flags", module.prebuiltProperties.Hidden_api.Annotation_flags),
			MetadataPath:          pathForSrc("hidden_api.metadata", module.prebuiltProperties.Hidden_api.Metadata),
			IndexPath:             pathForSrc("hidden_api.index", module.prebuiltProperties.Hidden_api.Index),
			SignaturePatternsPath: pathForOptionalSrc(module.prebuiltProperties.Hidden_api.Signature_patterns, nil),
			// TODO: Temporarily handle stub_flags/all_flags properties until prebuilts have been updated.
			StubFlagsPath: pathForOptionalSrc(module.prebuiltProperties.Hidden_api.Stub_flags, nil),
			AllFlagsPath:  pathForOptionalSrc(module.prebuiltProperties.Hidden_api.All_flags, nil),
		},

		EncodedBootDexFilesByModule: encodedBootDexJarsByModule,
	}

	// TODO: Temporarily fallback to stub_flags/all_flags properties until prebuilts have been updated.
	output.FilteredStubFlagsPath = pathForOptionalSrc(module.prebuiltProperties.Hidden_api.Filtered_stub_flags, output.StubFlagsPath)
	output.FilteredFlagsPath = pathForOptionalSrc(module.prebuiltProperties.Hidden_api.Filtered_flags, output.AllFlagsPath)

	return &output
}

// produceBootImageFiles extracts the boot image files from the APEX if available.
func (module *PrebuiltBootclasspathFragmentModule) produceBootImageFiles(ctx android.ModuleContext, imageConfig *bootImageConfig) bootImageOutputs {
	if !shouldCopyBootFilesToPredefinedLocations(ctx, imageConfig) {
		return bootImageOutputs{}
	}

	di := android.FindDeapexerProviderForModule(ctx)
	if di == nil {
		return bootImageOutputs{} // An error has been reported by FindDeapexerProviderForModule.
	}

	profile := (android.WritablePath)(nil)
	if imageConfig.profileInstallPathInApex != "" {
		profile = di.PrebuiltExportPath(imageConfig.profileInstallPathInApex)
	}

	// Build the boot image files for the host variants. These are always built from the dex files
	// provided by the contents of this module as prebuilt versions of the host boot image files are
	// not available, i.e. there is no host specific prebuilt apex containing them. This has to be
	// built without a profile as the prebuilt modules do not provide a profile.
	buildBootImageVariantsForBuildOs(ctx, imageConfig, profile)

	if profile == nil && imageConfig.isProfileGuided() {
		ctx.ModuleErrorf("Unable to produce boot image files: profiles not found in the prebuilt apex")
		return bootImageOutputs{}
	}
	// Build boot image files for the android variants from the dex files provided by the contents
	// of this module.
	return buildBootImageVariantsForAndroidOs(ctx, imageConfig, profile)
}

func (b *PrebuiltBootclasspathFragmentModule) getImageName() *string {
	return b.properties.Image_name
}

<<<<<<< HEAD
=======
func (b *PrebuiltBootclasspathFragmentModule) getProfilePath() android.Path {
	return b.profilePath
}

var _ commonBootclasspathFragment = (*PrebuiltBootclasspathFragmentModule)(nil)

>>>>>>> 4abf2f45
// RequiredFilesFromPrebuiltApex returns the list of all files the prebuilt_bootclasspath_fragment
// requires from a prebuilt .apex file.
//
// If there is no image config associated with this fragment then it returns nil. Otherwise, it
// returns the files that are listed in the image config.
func (module *PrebuiltBootclasspathFragmentModule) RequiredFilesFromPrebuiltApex(ctx android.BaseModuleContext) []string {
	imageConfig := module.getImageConfig(ctx)
	if imageConfig != nil {
		files := []string{}
		if imageConfig.profileInstallPathInApex != "" {
			// Add the boot image profile.
			files = append(files, imageConfig.profileInstallPathInApex)
		}
		return files
	}
	return nil
}

var _ android.RequiredFilesFromPrebuiltApex = (*PrebuiltBootclasspathFragmentModule)(nil)

func prebuiltBootclasspathFragmentFactory() android.Module {
	m := &PrebuiltBootclasspathFragmentModule{}
	m.AddProperties(&m.properties, &m.prebuiltProperties)
	// This doesn't actually have any prebuilt files of its own so pass a placeholder for the srcs
	// array.
	android.InitPrebuiltModule(m, &[]string{"placeholder"})
	android.InitApexModule(m)
	android.InitAndroidArchModule(m, android.HostAndDeviceSupported, android.MultilibCommon)

	// Initialize the contents property from the image_name.
	android.AddLoadHook(m, func(ctx android.LoadHookContext) {
		bootclasspathFragmentInitContentsFromImage(ctx, &m.BootclasspathFragmentModule)
	})
	return m
}<|MERGE_RESOLUTION|>--- conflicted
+++ resolved
@@ -240,12 +240,9 @@
 
 	// Collect the module directory for IDE info in java/jdeps.go.
 	modulePaths []string
-<<<<<<< HEAD
-=======
 
 	// Path to the boot image profile.
 	profilePath android.Path
->>>>>>> 4abf2f45
 }
 
 // commonBootclasspathFragment defines the methods that are implemented by both source and prebuilt
@@ -924,8 +921,6 @@
 	return entriesList
 }
 
-<<<<<<< HEAD
-=======
 func (b *BootclasspathFragmentModule) getImageName() *string {
 	return b.properties.Image_name
 }
@@ -934,7 +929,6 @@
 	return b.profilePath
 }
 
->>>>>>> 4abf2f45
 // Collect information for opening IDE project files in java/jdeps.go.
 func (b *BootclasspathFragmentModule) IDEInfo(dpInfo *android.IdeInfo) {
 	dpInfo.Deps = append(dpInfo.Deps, b.properties.Contents...)
@@ -1235,15 +1229,12 @@
 	return b.properties.Image_name
 }
 
-<<<<<<< HEAD
-=======
 func (b *PrebuiltBootclasspathFragmentModule) getProfilePath() android.Path {
 	return b.profilePath
 }
 
 var _ commonBootclasspathFragment = (*PrebuiltBootclasspathFragmentModule)(nil)
 
->>>>>>> 4abf2f45
 // RequiredFilesFromPrebuiltApex returns the list of all files the prebuilt_bootclasspath_fragment
 // requires from a prebuilt .apex file.
 //
