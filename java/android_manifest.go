// Copyright 2018 Google Inc. All rights reserved.
//
// Licensed under the Apache License, Version 2.0 (the "License");
// you may not use this file except in compliance with the License.
// You may obtain a copy of the License at
//
//     http://www.apache.org/licenses/LICENSE-2.0
//
// Unless required by applicable law or agreed to in writing, software
// distributed under the License is distributed on an "AS IS" BASIS,
// WITHOUT WARRANTIES OR CONDITIONS OF ANY KIND, either express or implied.
// See the License for the specific language governing permissions and
// limitations under the License.

package java

import (
	"fmt"
	"strconv"
	"strings"

	"github.com/google/blueprint"

	"android/soong/android"
	"android/soong/dexpreopt"
)

var manifestFixerRule = pctx.AndroidStaticRule("manifestFixer",
	blueprint.RuleParams{
		Command: `${config.ManifestFixerCmd} ` +
			`$args $in $out`,
		CommandDeps: []string{"${config.ManifestFixerCmd}"},
	},
	"args")

var manifestMergerRule = pctx.AndroidStaticRule("manifestMerger",
	blueprint.RuleParams{
		Command:     `${config.ManifestMergerCmd} $args --main $in $libs --out $out`,
		CommandDeps: []string{"${config.ManifestMergerCmd}"},
	},
	"args", "libs")

// targetSdkVersion for manifest_fixer
// When TARGET_BUILD_APPS is not empty, this method returns 10000 for modules targeting an unreleased SDK
// This enables release builds (that run with TARGET_BUILD_APPS=[val...]) to target APIs that have not yet been finalized as part of an SDK
func targetSdkVersionForManifestFixer(ctx android.ModuleContext, params ManifestFixerParams) string {
	targetSdkVersionLevel := params.SdkContext.TargetSdkVersion(ctx)

	// Check if we want to return 10000
	// TODO(b/240294501): Determine the rules for handling test apexes
	if shouldReturnFinalOrFutureInt(ctx, targetSdkVersionLevel, params.EnforceDefaultTargetSdkVersion) {
		return strconv.Itoa(android.FutureApiLevel.FinalOrFutureInt())
	}
	targetSdkVersion, err := targetSdkVersionLevel.EffectiveVersionString(ctx)
	if err != nil {
		ctx.ModuleErrorf("invalid targetSdkVersion: %s", err)
	}
	return targetSdkVersion
}

// Return true for modules targeting "current" if either
// 1. The module is built in unbundled mode (TARGET_BUILD_APPS not empty)
// 2. The module is run as part of MTS, and should be testable on stable branches
// Do not return 10000 if we are enforcing default targetSdkVersion and sdk has been finalised
func shouldReturnFinalOrFutureInt(ctx android.ModuleContext, targetSdkVersionLevel android.ApiLevel, enforceDefaultTargetSdkVersion bool) bool {
	// If this is a REL branch, do not return 10000
	if ctx.Config().PlatformSdkFinal() {
		return false
	}
	// If this a module targeting an unreleased SDK (MTS or unbundled builds), return 10000
	return targetSdkVersionLevel.IsPreview() && (ctx.Config().UnbundledBuildApps() || includedInMts(ctx.Module()))
}

// Helper function that casts android.Module to java.androidTestApp
// If this type conversion is possible, it queries whether the test app is included in an MTS suite
func includedInMts(module android.Module) bool {
	if test, ok := module.(androidTestApp); ok {
		return test.includedInTestSuite("mts")
	}
	return false
}

type ManifestFixerParams struct {
	SdkContext                     android.SdkContext
	ClassLoaderContexts            dexpreopt.ClassLoaderContextMap
	IsLibrary                      bool
	DefaultManifestVersion         string
	UseEmbeddedNativeLibs          bool
	UsesNonSdkApis                 bool
	UseEmbeddedDex                 bool
	HasNoCode                      bool
	TestOnly                       bool
	LoggingParent                  string
	EnforceDefaultTargetSdkVersion bool
}

// Uses manifest_fixer.py to inject minSdkVersion, etc. into an AndroidManifest.xml
func ManifestFixer(ctx android.ModuleContext, manifest android.Path,
	params ManifestFixerParams) android.Path {
	var args []string

	if params.IsLibrary {
		args = append(args, "--library")
	} else if params.SdkContext != nil {
		minSdkVersion, err := params.SdkContext.MinSdkVersion(ctx).EffectiveVersion(ctx)
		if err != nil {
			ctx.ModuleErrorf("invalid minSdkVersion: %s", err)
		}
		if minSdkVersion.FinalOrFutureInt() >= 23 {
			args = append(args, fmt.Sprintf("--extract-native-libs=%v", !params.UseEmbeddedNativeLibs))
		} else if params.UseEmbeddedNativeLibs {
			ctx.ModuleErrorf("module attempted to store uncompressed native libraries, but minSdkVersion=%s doesn't support it",
				minSdkVersion.String())
		}
	}

	if params.UsesNonSdkApis {
		args = append(args, "--uses-non-sdk-api")
	}

	if params.UseEmbeddedDex {
		args = append(args, "--use-embedded-dex")
	}

	if params.ClassLoaderContexts != nil {
		// Libraries propagated via `uses_libs`/`optional_uses_libs` are also added (they may be
		// propagated from dependencies).
		requiredUsesLibs, optionalUsesLibs := params.ClassLoaderContexts.UsesLibs()

		for _, usesLib := range requiredUsesLibs {
			args = append(args, "--uses-library", usesLib)
		}
		for _, usesLib := range optionalUsesLibs {
			args = append(args, "--optional-uses-library", usesLib)
		}
	}

	if params.HasNoCode {
		args = append(args, "--has-no-code")
	}

	if params.TestOnly {
		args = append(args, "--test-only")
	}

	if params.LoggingParent != "" {
		args = append(args, "--logging-parent", params.LoggingParent)
	}
	var deps android.Paths
	var argsMapper = make(map[string]string)

	if params.SdkContext != nil {
		targetSdkVersion := targetSdkVersionForManifestFixer(ctx, params)

<<<<<<< HEAD
		if UseApiFingerprint(ctx) && ctx.ModuleName() != "framework-res" && ctx.ModuleName() != "org.lineageos.platform-res" {
			targetSdkVersion = ctx.Config().PlatformSdkCodename() + fmt.Sprintf(".$$(cat %s)", ApiFingerprintPath(ctx).String())
			deps = append(deps, ApiFingerprintPath(ctx))
=======
		if useApiFingerprint, fingerprintTargetSdkVersion, fingerprintDeps :=
			UseApiFingerprint(ctx); useApiFingerprint && ctx.ModuleName() != "framework-res" {
			targetSdkVersion = fingerprintTargetSdkVersion
			deps = append(deps, fingerprintDeps)
>>>>>>> 8bf89894
		}

		args = append(args, "--targetSdkVersion ", targetSdkVersion)

		minSdkVersion, err := params.SdkContext.MinSdkVersion(ctx).EffectiveVersionString(ctx)
		if err != nil {
			ctx.ModuleErrorf("invalid minSdkVersion: %s", err)
		}

		replaceMaxSdkVersionPlaceholder, err := params.SdkContext.ReplaceMaxSdkVersionPlaceholder(ctx).EffectiveVersion(ctx)
		if err != nil {
			ctx.ModuleErrorf("invalid ReplaceMaxSdkVersionPlaceholder: %s", err)
		}

<<<<<<< HEAD
		if UseApiFingerprint(ctx) && ctx.ModuleName() != "framework-res" && ctx.ModuleName() != "org.lineageos.platform-res" {
			minSdkVersion = ctx.Config().PlatformSdkCodename() + fmt.Sprintf(".$$(cat %s)", ApiFingerprintPath(ctx).String())
			deps = append(deps, ApiFingerprintPath(ctx))
=======
		if useApiFingerprint, fingerprintMinSdkVersion, fingerprintDeps :=
			UseApiFingerprint(ctx); useApiFingerprint && ctx.ModuleName() != "framework-res" {
			minSdkVersion = fingerprintMinSdkVersion
			deps = append(deps, fingerprintDeps)
>>>>>>> 8bf89894
		}

		if err != nil {
			ctx.ModuleErrorf("invalid minSdkVersion: %s", err)
		}
		args = append(args, "--minSdkVersion ", minSdkVersion)
		args = append(args, "--replaceMaxSdkVersionPlaceholder ", strconv.Itoa(replaceMaxSdkVersionPlaceholder.FinalOrFutureInt()))
		args = append(args, "--raise-min-sdk-version")
	}
	if params.DefaultManifestVersion != "" {
		args = append(args, "--override-placeholder-version", params.DefaultManifestVersion)
	}

	fixedManifest := android.PathForModuleOut(ctx, "manifest_fixer", "AndroidManifest.xml")
	argsMapper["args"] = strings.Join(args, " ")

	ctx.Build(pctx, android.BuildParams{
		Rule:        manifestFixerRule,
		Description: "fix manifest",
		Input:       manifest,
		Implicits:   deps,
		Output:      fixedManifest,
		Args:        argsMapper,
	})

	return fixedManifest.WithoutRel()
}

type ManifestMergerParams struct {
	staticLibManifests android.Paths
	isLibrary          bool
	packageName        string
}

func manifestMerger(ctx android.ModuleContext, manifest android.Path,
	params ManifestMergerParams) android.Path {

	var args []string
	if !params.isLibrary {
		// Follow Gradle's behavior, only pass --remove-tools-declarations when merging app manifests.
		args = append(args, "--remove-tools-declarations")
	}

	packageName := params.packageName
	if packageName != "" {
		args = append(args, "--property PACKAGE="+packageName)
	}

	mergedManifest := android.PathForModuleOut(ctx, "manifest_merger", "AndroidManifest.xml")
	ctx.Build(pctx, android.BuildParams{
		Rule:        manifestMergerRule,
		Description: "merge manifest",
		Input:       manifest,
		Implicits:   params.staticLibManifests,
		Output:      mergedManifest,
		Args: map[string]string{
			"libs": android.JoinWithPrefix(params.staticLibManifests.Strings(), "--libs "),
			"args": strings.Join(args, " "),
		},
	})

	return mergedManifest.WithoutRel()
}<|MERGE_RESOLUTION|>--- conflicted
+++ resolved
@@ -152,16 +152,10 @@
 	if params.SdkContext != nil {
 		targetSdkVersion := targetSdkVersionForManifestFixer(ctx, params)
 
-<<<<<<< HEAD
-		if UseApiFingerprint(ctx) && ctx.ModuleName() != "framework-res" && ctx.ModuleName() != "org.lineageos.platform-res" {
-			targetSdkVersion = ctx.Config().PlatformSdkCodename() + fmt.Sprintf(".$$(cat %s)", ApiFingerprintPath(ctx).String())
-			deps = append(deps, ApiFingerprintPath(ctx))
-=======
 		if useApiFingerprint, fingerprintTargetSdkVersion, fingerprintDeps :=
-			UseApiFingerprint(ctx); useApiFingerprint && ctx.ModuleName() != "framework-res" {
+			UseApiFingerprint(ctx); useApiFingerprint && ctx.ModuleName() != "framework-res" && ctx.ModuleName() != "org.lineageos.platform-res" {
 			targetSdkVersion = fingerprintTargetSdkVersion
 			deps = append(deps, fingerprintDeps)
->>>>>>> 8bf89894
 		}
 
 		args = append(args, "--targetSdkVersion ", targetSdkVersion)
@@ -176,16 +170,10 @@
 			ctx.ModuleErrorf("invalid ReplaceMaxSdkVersionPlaceholder: %s", err)
 		}
 
-<<<<<<< HEAD
-		if UseApiFingerprint(ctx) && ctx.ModuleName() != "framework-res" && ctx.ModuleName() != "org.lineageos.platform-res" {
-			minSdkVersion = ctx.Config().PlatformSdkCodename() + fmt.Sprintf(".$$(cat %s)", ApiFingerprintPath(ctx).String())
-			deps = append(deps, ApiFingerprintPath(ctx))
-=======
 		if useApiFingerprint, fingerprintMinSdkVersion, fingerprintDeps :=
-			UseApiFingerprint(ctx); useApiFingerprint && ctx.ModuleName() != "framework-res" {
+			UseApiFingerprint(ctx); useApiFingerprint && ctx.ModuleName() != "framework-res" && ctx.ModuleName() != "org.lineageos.platform-res" {
 			minSdkVersion = fingerprintMinSdkVersion
 			deps = append(deps, fingerprintDeps)
->>>>>>> 8bf89894
 		}
 
 		if err != nil {
